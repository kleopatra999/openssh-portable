--- conflicted
+++ resolved
@@ -1,8 +1,4 @@
-<<<<<<< HEAD
 /* $OpenBSD: sshd.c,v 1.479 2016/12/04 22:27:25 dtucker Exp $ */
-=======
-/* $OpenBSD: sshd.c,v 1.471 2016/08/03 04:23:55 dtucker Exp $ */
->>>>>>> 4e969387
 /*
  * Author: Tatu Ylonen <ylo@cs.hut.fi>
  * Copyright (c) 1995 Tatu Ylonen <ylo@cs.hut.fi>, Espoo, Finland
@@ -493,6 +489,8 @@
 	debug("Client protocol version %d.%d; client software version %.100s",
 	    remote_major, remote_minor, remote_version);
 
+	ssh->compat = compat_datafellows(remote_version);
+
 	if ((ssh->compat & SSH_BUG_PROBE) != 0) {
 		logit("probed from %s port %d with %s.  Don't panic.",
 		    ssh_remote_ipaddr(ssh), ssh_remote_port(ssh),
@@ -1027,31 +1025,6 @@
 	if ((r = sshbuf_put_stringb(m, conf)) != 0)
 		fatal("%s: buffer error: %s", __func__, ssh_err(r));
 
-<<<<<<< HEAD
-=======
-#ifdef WITH_SSH1
-	if (sensitive_data.server_key != NULL &&
-	    sensitive_data.server_key->type == KEY_RSA1) {
-		if ((r = sshbuf_put_u32(m, 1)) != 0 ||
-		    (r = sshbuf_put_bignum1(m,
-		    sensitive_data.server_key->rsa->e)) != 0 ||
-		    (r = sshbuf_put_bignum1(m,
-		    sensitive_data.server_key->rsa->n)) != 0 ||
-		    (r = sshbuf_put_bignum1(m,
-		    sensitive_data.server_key->rsa->d)) != 0 ||
-		    (r = sshbuf_put_bignum1(m,
-		    sensitive_data.server_key->rsa->iqmp)) != 0 ||
-		    (r = sshbuf_put_bignum1(m,
-		    sensitive_data.server_key->rsa->p)) != 0 ||
-		    (r = sshbuf_put_bignum1(m,
-		    sensitive_data.server_key->rsa->q)) != 0)
-			fatal("%s: buffer error: %s", __func__, ssh_err(r));
-	} else
-#endif
-		if ((r = sshbuf_put_u32(m, 0)) != 0)
-			fatal("%s: buffer error: %s", __func__, ssh_err(r));
-
->>>>>>> 4e969387
 #if defined(WITH_OPENSSL) && !defined(OPENSSL_PRNG_ONLY)
 	rexec_send_rng_seed(m);
 #endif
@@ -1568,7 +1541,7 @@
 			no_daemon_flag = 1;
 			break;
 		case 'E':
-			logfile = xstrdup(optarg);
+			logfile = optarg;
 			/* FALLTHROUGH */
 		case 'e':
 			log_stderr = 1;
@@ -1652,64 +1625,10 @@
 			break;
 		}
 	}
-    
-  {
-    /*
-     * Use relative './sshd_config' or '../etc/sshd_config' path.
-     */
-    
-    struct stat s;
-     
-    #define PATH_SIZE PATH_MAX
-
-    char basePath[PATH_SIZE] = {0};
-    char path[PATH_SIZE]     = {0};
-    
-    /*
-     * Get path to current running module.
-     */
-
-    if (GetCurrentModulePath(basePath, PATH_SIZE) == 0)
-    {
-
-#ifdef WIN32_FIXME
-		chdir(basePath);
-#endif
-      /*
-       * Try './sshd_config' first.
-       */
-         
-      strncpy(path, basePath, PATH_SIZE);
-      strncat(path, "/sshd_config", PATH_SIZE);
-        
-      if (stat(path, &s) == 0)
-      {
-        config_file_name = path;
-      }
-      else
-      {
-        /*
-         * Try '../etc/sshd_config'.
-         */
-       
-        strncpy(path, basePath, PATH_SIZE);
-        strncat(path, "/../etc/sshd_config", PATH_SIZE);
-        
-        if (stat(path, &s) == 0)
-        {
-          config_file_name = path;
-        }         
-      }
-    }
-  
-    #undef PATH_SIZE
-  }
-
 	if (rexeced_flag || inetd_flag)
 		rexec_flag = 0;
 	if (!test_flag && (rexec_flag && (av[0] == NULL || *av[0] != '/')))
 		fatal("sshd re-exec requires execution with an absolute path");
-
 	if (rexeced_flag)
 		closefrom(REEXEC_MIN_FREE_FD);
 	else
@@ -2027,7 +1946,7 @@
 	   unmounted if desired. */
 	if (chdir("/") == -1)
 		error("chdir(\"/\"): %s", strerror(errno));
-	
+
 	/* ignore SIGPIPE */
 	signal(SIGPIPE, SIG_IGN);
 
@@ -2037,8 +1956,8 @@
 	} else {
 		platform_pre_listen();
 #ifdef WINDOWS
-                /* For Windows child sshd, skip listener */
-                if (is_child == 0)
+		/* For Windows child sshd, skip listener */
+		if (is_child == 0)
 #endif
 		server_listen();
 
@@ -2369,18 +2288,6 @@
 	if (options.compression == COMP_NONE) {
 		myproposal[PROPOSAL_COMP_ALGS_CTOS] =
 		    myproposal[PROPOSAL_COMP_ALGS_STOC] = "none";
-<<<<<<< HEAD
-=======
-	} else if (options.compression == COMP_DELAYED) {
-                myproposal[PROPOSAL_COMP_ALGS_CTOS] =
-                    myproposal[PROPOSAL_COMP_ALGS_STOC] =
-#ifdef WINDOWS
-                    /* compression not supported in Windows yet */
-                    "none";
-#else
-		    "none,zlib@openssh.com";
-#endif
->>>>>>> 4e969387
 	}
 
 	if (options.rekey_limit || options.rekey_interval)
