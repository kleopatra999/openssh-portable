﻿$ErrorActionPreference = 'Stop'
Import-Module $PSScriptRoot\OpenSSHCommonUtils.psm1 -DisableNameChecking

[System.IO.DirectoryInfo] $repositoryRoot = Get-RepositoryRoot
# test environment parameters initialized with defaults
$E2ETestResultsFileName = "E2ETestResults.xml"
$UnitTestResultsFileName = "UnitTestResults.txt"
$TestSetupLogFileName = "TestSetupLog.txt"
$SSOUser = "sshtest_ssouser"
$PubKeyUser = "sshtest_pubkeyuser"
$PasswdUser = "sshtest_passwduser"
$OpenSSHTestAccountsPassword = "P@ssw0rd_1"
$OpenSSHTestAccounts = $Script:SSOUser, $Script:PubKeyUser, $Script:PasswdUser

$Script:TestDataPath = "$env:SystemDrive\OpenSSHTests"
$Script:E2ETestResultsFile = Join-Path $TestDataPath $E2ETestResultsFileName
$Script:UnitTestResultsFile = Join-Path $TestDataPath $UnitTestResultsFileName
$Script:TestSetupLogFile = Join-Path $TestDataPath $TestSetupLogFileName
$Script:E2ETestDirectory = Join-Path $repositoryRoot.FullName -ChildPath "regress\pesterTests"
   
<#
    .Synopsis
    Setup-OpenSSHTestEnvironment
    TODO - split these steps into client and server side 
#>
function Setup-OpenSSHTestEnvironment
{
    [CmdletBinding()]
    param
    (    
        [switch] $Quiet,
        [string] $OpenSSHBinPath,
        [string] $TestDataPath = "$env:SystemDrive\OpenSSHTests",
        [Boolean] $DebugMode = $false
    )
    
    if($Global:OpenSSHTestInfo -ne $null)
    {
        $Global:OpenSSHTestInfo.Clear()
        $Global:OpenSSHTestInfo = $null
    }
    $Script:TestDataPath = $TestDataPath;
    $Script:E2ETestResultsFile = Join-Path $TestDataPath "E2ETestResults.xml"
    $Script:UnitTestResultsFile = Join-Path $TestDataPath "UnitTestResults.txt"
    $Script:TestSetupLogFile = Join-Path $TestDataPath "TestSetupLog.txt"
    $Script:UnitTestDirectory = Get-UnitTestDirectory
    

    $Global:OpenSSHTestInfo = @{        
        "Target"= "localhost";                                 # test listener name
        "Port"= "47002";                                       # test listener port
        "SSOUser"= $SSOUser;                                   # test user with single sign on capability
        "PubKeyUser"= $PubKeyUser;                             # test user to be used with explicit key for key auth
        "PasswdUser"= $PasswdUser;                             # common password for all test accounts
        "TestAccountPW"= $OpenSSHTestAccountsPassword;         # common password for all test accounts
        "TestDataPath" = $TestDataPath;                    # openssh tests path
        "TestSetupLogFile" = $Script:TestSetupLogFile;         # openssh test setup log file
        "E2ETestResultsFile" = $Script:E2ETestResultsFile;     # openssh E2E test results file
        "UnitTestResultsFile" = $Script:UnitTestResultsFile;   # openssh unittest test results file
        "E2ETestDirectory" = $Script:E2ETestDirectory          # the directory of E2E tests
        "UnitTestDirectory" = $Script:UnitTestDirectory        # the directory of unit tests
        "DebugMode" = $DebugMode                               # run openssh E2E in debug mode
        }
        
    #if user does not set path, pick it up
    if([string]::IsNullOrEmpty($OpenSSHBinPath))
    {
        $sshcmd = get-command ssh.exe -ErrorAction Ignore        
        if($sshcmd -eq $null)
        {
            Throw "Cannot find ssh.exe. Please specify -OpenSSHBinPath to the OpenSSH installed location."
        }
        elseif($Quiet)
        {
            $dirToCheck = split-path $sshcmd.Path
            $script:OpenSSHBinPath = $dirToCheck
        }
        else
        {
            $dirToCheck = split-path $sshcmd.Path
            $message = "Do you want to test openssh installed at $($dirToCheck)? [Yes] Y; [No] N (default is `"Y`")"
            $response = Read-Host -Prompt $message
            if( ($response -eq "") -or ($response -ieq "Y") -or ($response -ieq "Yes") )
            {
                $script:OpenSSHBinPath = $dirToCheck
            }
            elseif( ($response -ieq "N") -or ($response -ieq "No") )
            {
                Write-Host "User decided not to pick up ssh.exe from $dirToCheck. Please specify -OpenSSHBinPath to the OpenSSH installed location."
                return
            }
            else
            {
                Throw "User entered invalid option ($response). Please specify -OpenSSHBinPath to the OpenSSH installed location"
            }
        }        
    }
    else
    {        
        if (-not (Test-Path (Join-Path $OpenSSHBinPath ssh.exe) -PathType Leaf))
        {
            Throw "Cannot find OpenSSH binaries under $OpenSSHBinPath. Please specify -OpenSSHBinPathto the OpenSSH installed location"
        }
        else
        {
            $script:OpenSSHBinPath = $OpenSSHBinPath
        }
    }

    $Global:OpenSSHTestInfo.Add("OpenSSHBinPath", $script:OpenSSHBinPath)
    if (-not ($env:Path.ToLower().Contains($script:OpenSSHBinPath.ToLower())))
    {
        $env:Path = "$($script:OpenSSHBinPath);$($env:path)"
    }

    $warning = @"
WARNING: Following changes will be made to OpenSSH configuration
   - sshd_config will be backed up as sshd_config.ori
   - will be replaced with a test sshd_config
   - $HOME\.ssh\known_hosts will be backed up as known_hosts.ori
   - will be replaced with a test known_hosts
   - sshd test listener will be on port 47002
   - $HOME\.ssh\known_hosts will be modified with test host key entry
   - test accounts - ssouser, pubkeyuser, and passwduser will be added
   - Setup single signon for ssouser
   - To cleanup - Run Cleanup-OpenSSHTestEnvironment
"@

    if (-not $Quiet) {
        Write-Warning $warning
        $continue = Read-Host -Prompt "Do you want to continue with the above changes? [Yes] Y; [No] N (default is `"Y`")"
        if( ($continue -ieq "N") -or ($continue -ieq "No") )
        {
            Write-Host "User decided not to make the changes."
            return
        }
        elseif(($continue -ne "") -and ($continue -ine "Y") -and ($continue -ine "Yes"))        
        {
            Throw "User entered invalid option ($continue). Exit now."
        }
    }

    Install-OpenSSHTestDependencies

    if(-not (Test-path $TestDataPath -PathType Container))
    {
       New-Item -ItemType Directory -Path $TestDataPath -Force -ErrorAction SilentlyContinue | out-null
    }

    #Backup existing OpenSSH configuration
    $backupConfigPath = Join-Path $script:OpenSSHBinPath sshd_config.ori
    if (-not (Test-Path $backupConfigPath -PathType Leaf)) {
        Copy-Item (Join-Path $script:OpenSSHBinPath sshd_config) $backupConfigPath -Force
    }
    
<<<<<<< HEAD
    # copy new sshd_config    
    Copy-Item (Join-Path $Script:E2ETestDirectory sshd_config) (Join-Path $script:OpenSSHBinPath sshd_config) -Force    
    Copy-Item "$($Script:E2ETestDirectory)\sshtest*hostkey*" $script:OpenSSHBinPath -Force
=======
    # copy new sshd_config
    Copy-Item (Join-Path $Script:E2ETestDirectory sshd_config) (Join-Path $script:OpenSSHBinPath sshd_config) -Force
    
    #workaround for the cariggage new line added by git before copy them
    Get-ChildItem "$($Script:E2ETestDirectory)\sshtest_*key*" | % {
        (Get-Content $_.FullName -Raw).Replace("`r`n","`n") | Set-Content $_.FullName -Force
    }

    #copy sshtest keys
    Copy-Item "$($Script:E2ETestDirectory)\sshtest*hostkey*" $script:OpenSSHBinPath -Force
    $owner = New-Object System.Security.Principal.NTAccount($env:USERDOMAIN, $env:USERNAME)
    Get-ChildItem "$($script:OpenSSHBinPath)\sshtest*hostkey*" -Exclude *.pub | % {
        Cleanup-SecureFileACL -FilePath $_.FullName -Owner $owner
        Add-PermissionToFileACL -FilePath $_.FullName -User "NT Service\sshd" -Perm "Read"
    }
>>>>>>> 6b807ae2
    Restart-Service sshd -Force
   
    #Backup existing known_hosts and replace with test version
    #TODO - account for custom known_hosts locations
    $knowHostsDirectoryPath = Join-Path $home .ssh
    $knowHostsFilePath = Join-Path $knowHostsDirectoryPath known_hosts
    if(-not (Test-Path $knowHostsDirectoryPath -PathType Container))
    {
        New-Item -ItemType Directory -Path $knowHostsDirectoryPath -Force -ErrorAction SilentlyContinue | out-null
    }
    if ((Test-Path $knowHostsFilePath -PathType Leaf) -and (-not (Test-Path (Join-Path $knowHostsDirectoryPath known_hosts.ori) -PathType Leaf))) {
        Copy-Item $knowHostsFilePath (Join-Path $knowHostsDirectoryPath known_hosts.ori) -Force
    }
    Copy-Item (Join-Path $Script:E2ETestDirectory known_hosts) $knowHostsFilePath -Force

    # create test accounts
    #TODO - this is Windows specific. Need to be in PAL
    foreach ($user in $OpenSSHTestAccounts)
    {
        try
        {
            $objUser = New-Object System.Security.Principal.NTAccount($user)
            $strSID = $objUser.Translate([System.Security.Principal.SecurityIdentifier])
        }
        catch
        {
            #only add the local user when it does not exists on the machine        
            net user $user $Script:OpenSSHTestAccountsPassword /ADD 2>&1 >> $Script:TestSetupLogFile
        }        
    }

    #setup single sign on for ssouser    
    $ssouserProfile = Get-LocalUserProfile -User $SSOUser
    $Global:OpenSSHTestInfo.Add("SSOUserProfile", $ssouserProfile)
    $Global:OpenSSHTestInfo.Add("PubKeyUserProfile", (Get-LocalUserProfile -User $PubKeyUser))        

    New-Item -ItemType Directory -Path (Join-Path $ssouserProfile .ssh) -Force -ErrorAction SilentlyContinue  | out-null
    $authorizedKeyPath = Join-Path $ssouserProfile .ssh\authorized_keys
    $testPubKeyPath = Join-Path $Script:E2ETestDirectory sshtest_userssokey_ed25519.pub    
    Copy-Item $testPubKeyPath $authorizedKeyPath -Force -ErrorAction SilentlyContinue
    Add-PermissionToFileACL -FilePath $authorizedKeyPath -User "NT Service\sshd" -Perm "Read"
    $testPriKeypath = Join-Path $Script:E2ETestDirectory sshtest_userssokey_ed25519
    Cleanup-SecureFileACL -FilePath $testPriKeypath -owner $owner
    cmd /c "ssh-add $testPriKeypath 2>&1 >> $Script:TestSetupLogFile"
}
#TODO - this is Windows specific. Need to be in PAL
function Get-LocalUserProfile
{
    param([string]$User)
    $sid = Get-UserSID -User $User
    $userProfileRegistry = Join-Path "HKLM:\SOFTWARE\Microsoft\Windows NT\CurrentVersion\ProfileList" $sid
    if (-not (Test-Path $userProfileRegistry) ) {        
        #create profile
        if (-not($env:DISPLAY)) { $env:DISPLAY = 1 }
        $env:SSH_ASKPASS="$($env:ComSpec) /c echo $($OpenSSHTestAccountsPassword)"
        $ret = ssh -p 47002 "$User@localhost" echo %userprofile%
        if ($env:DISPLAY -eq 1) { Remove-Item env:\DISPLAY }
        remove-item "env:SSH_ASKPASS" -ErrorAction SilentlyContinue
    }   
    
    (Get-ItemProperty -Path $userProfileRegistry -Name 'ProfileImagePath').ProfileImagePath    
}


<#
      .SYNOPSIS
      This function installs the tools required by our tests
      1) Pester for running the tests  
      2) sysinternals required by the tests on windows.
#>
function Install-OpenSSHTestDependencies
{
    [CmdletBinding()]
    param ()

    # Install chocolatey
    if(-not (Get-Command "choco" -ErrorAction SilentlyContinue))
    {
        Write-Log -Message "Chocolatey not present. Installing chocolatey."
        Invoke-Expression ((new-object net.webclient).DownloadString('https://chocolatey.org/install.ps1')) 2>&1 >> $Script:TestSetupLogFile
    }

    $isModuleAvailable = Get-Module 'Pester' -ListAvailable
    if (-not ($isModuleAvailable))
    {      
      Write-Log -Message "Installing Pester..." 
      choco install Pester -y --force --limitoutput 2>&1 >> $Script:TestSetupLogFile
    }

    if ( -not (Test-Path "$env:ProgramData\chocolatey\lib\sysinternals\tools" ) ) {        
        Write-Log -Message "sysinternals not present. Installing sysinternals."
        choco install sysinternals -y --force --limitoutput 2>&1 >> $Script:TestSetupLogFile
    }
}
<#
    .Synopsis
    Get-UserSID
#>
function Get-UserSID
{
    param
        (             
            [string]$Domain,            
            [string]$User
        )
    if([string]::IsNullOrEmpty($Domain))
    {
        $objUser = New-Object System.Security.Principal.NTAccount($User)        
    }
    else
    {
        $objUser = New-Object System.Security.Principal.NTAccount($Domain, $User)
    }
    $strSID = $objUser.Translate([System.Security.Principal.SecurityIdentifier])
    $strSID.Value
}

<#
    .Synopsis
    Cleanup-OpenSSHTestEnvironment
#>
function Cleanup-OpenSSHTestEnvironment
{    
    # .exe - Windows specific. TODO - PAL 
    if (-not (Test-Path (Join-Path $script:OpenSSHBinPath ssh.exe) -PathType Leaf))
    {
        Throw "Cannot find OpenSSH binaries under $script:OpenSSHBinPath. "
    }

    #Restore sshd_config
    $backupConfigPath = Join-Path $Script:OpenSSHBinPath sshd_config.ori
    if (Test-Path $backupConfigPath -PathType Leaf) {        
        Copy-Item $backupConfigPath (Join-Path $Script:OpenSSHBinPath sshd_config) -Force -ErrorAction SilentlyContinue
        Remove-Item (Join-Path $Script:OpenSSHBinPath sshd_config.ori) -Force -ErrorAction SilentlyContinue
        Remove-Item $Script:OpenSSHBinPath\sshtest*hostkey* -Force -ErrorAction SilentlyContinue
        Restart-Service sshd
    }
    
    #Restore known_hosts
    $originKnowHostsPath = Join-Path $home .ssh\known_hosts.ori
    if (Test-Path $originKnowHostsPath)
    {
        Copy-Item $originKnowHostsPath (Join-Path $home .ssh\known_hosts) -Force -ErrorAction SilentlyContinue
        Remove-Item $originKnowHostsPath -Force -ErrorAction SilentlyContinue
    }

    #Delete accounts
    foreach ($user in $OpenSSHTestAccounts)
    {
        net user $user /delete
    }
    
    # remove registered keys    
    cmd /c "ssh-add -d (Join-Path $Script:E2ETestDirectory sshtest_userssokey_ed25519) 2>&1 >> $Script:TestSetupLogFile"

    if($Global:OpenSSHTestInfo -ne $null)
    {
        $Global:OpenSSHTestInfo.Clear()
        $Global:OpenSSHTestInfo = $null
    }
}

<#
    .Synopsis
    Get-UnitTestDirectory.
#>
function Get-UnitTestDirectory
{
    [CmdletBinding()]
    param
    (
        [ValidateSet('Debug', 'Release')]
        [string]$Configuration = "Release",

        [ValidateSet('x86', 'x64', '')]
        [string]$NativeHostArch = ""
    )

    [string] $platform = $env:PROCESSOR_ARCHITECTURE
    if(-not [String]::IsNullOrEmpty($NativeHostArch))
    {
        $folderName = $NativeHostArch
        if($NativeHostArch -eq 'x86')
        {
            $folderName = "Win32"
        }
    }
    else
    {
        if($platform -ieq "AMD64")
        {
            $folderName = "x64"
        }
        else
        {
            $folderName = "Win32"
        }
    }

    if([String]::IsNullOrEmpty($Configuration))
    {
        if( $folderName -ieq "Win32" )
        {
            $RealConfiguration = "Debug"
        }
        else
        {
            $RealConfiguration = "Release"
        }
    }
    else
    {
        $RealConfiguration = $Configuration
    }    
    $unitTestdir = Join-Path $repositoryRoot.FullName -ChildPath "bin\$folderName\$RealConfiguration"
    $unitTestDir
}

<#
    .Synopsis
    Run OpenSSH pester tests.
#>
function Run-OpenSSHE2ETest
{     
   # Discover all CI tests and run them.
    Push-Location $Script:E2ETestDirectory
    Write-Log -Message "Running OpenSSH E2E tests..."    
    $testFolders = Get-ChildItem *.tests.ps1 -Recurse -Exclude SSHDConfig.tests.ps1, SSH.Tests.ps1 | ForEach-Object{ Split-Path $_.FullName} | Sort-Object -Unique
    Invoke-Pester $testFolders -OutputFormat NUnitXml -OutputFile $Script:E2ETestResultsFile -Tag 'CI'
    Pop-Location
}

<#
    .Synopsis
    Run openssh unit tests.
#>
function Run-OpenSSHUnitTest
{     
    # Discover all CI tests and run them.
    Push-Location $Script:UnitTestDirectory
    Write-Log -Message "Running OpenSSH unit tests..."
    if (Test-Path $Script:UnitTestResultsFile)    
    {
        $null = Remove-Item -Path $Script:UnitTestResultsFile -Force -ErrorAction SilentlyContinue
    }
    $testFolders = Get-ChildItem unittest-*.exe -Recurse -Exclude unittest-sshkey.exe,unittest-kex.exe |
                 ForEach-Object{ Split-Path $_.FullName} |
                 Sort-Object -Unique
    $testfailed = $false
    if ($testFolders -ne $null)
    {
        $testFolders | % {
            Push-Location $_
            $unittestFile = "$(Split-Path $_ -Leaf).exe"
            Write-log "Running OpenSSH unit $unittestFile ..."
            & .\$unittestFile >> $Script:UnitTestResultsFile
            
            $errorCode = $LASTEXITCODE
            if ($errorCode -ne 0)
            {
                $testfailed = $true
                $errorMessage = "$($_.FullName) test failed for OpenSSH.`nExitCode: $errorCode. Detail test log is at $($Script:UnitTestResultsFile)."
                Write-Warning $errorMessage                         
            }
            Pop-Location
        }
    }
    Pop-Location
    $testfailed
}

<#
    Write-Log 
#>
function Write-Log
{
    param
    (
        [Parameter(Mandatory=$true)]
        [ValidateNotNullOrEmpty()]
        [string] $Message
    )
    if(-not (Test-Path (Split-Path $Script:TestSetupLogFile) -PathType Container))
    {
        $null = New-Item -ItemType Directory -Path (Split-Path $Script:TestSetupLogFile) -Force -ErrorAction SilentlyContinue | out-null
    }
    if (-not ([string]::IsNullOrEmpty($Script:TestSetupLogFile)))
    {
        Add-Content -Path $Script:TestSetupLogFile -Value $Message
    }  
}

Export-ModuleMember -Function Setup-OpenSSHTestEnvironment, Cleanup-OpenSSHTestEnvironment, Run-OpenSSHUnitTest, Run-OpenSSHE2ETest<|MERGE_RESOLUTION|>--- conflicted
+++ resolved
@@ -153,11 +153,6 @@
         Copy-Item (Join-Path $script:OpenSSHBinPath sshd_config) $backupConfigPath -Force
     }
     
-<<<<<<< HEAD
-    # copy new sshd_config    
-    Copy-Item (Join-Path $Script:E2ETestDirectory sshd_config) (Join-Path $script:OpenSSHBinPath sshd_config) -Force    
-    Copy-Item "$($Script:E2ETestDirectory)\sshtest*hostkey*" $script:OpenSSHBinPath -Force
-=======
     # copy new sshd_config
     Copy-Item (Join-Path $Script:E2ETestDirectory sshd_config) (Join-Path $script:OpenSSHBinPath sshd_config) -Force
     
@@ -173,7 +168,6 @@
         Cleanup-SecureFileACL -FilePath $_.FullName -Owner $owner
         Add-PermissionToFileACL -FilePath $_.FullName -User "NT Service\sshd" -Perm "Read"
     }
->>>>>>> 6b807ae2
     Restart-Service sshd -Force
    
     #Backup existing known_hosts and replace with test version
