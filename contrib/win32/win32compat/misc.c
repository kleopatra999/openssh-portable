--- conflicted
+++ resolved
@@ -738,12 +738,6 @@
 	char tempPath[PATH_MAX];
 	size_t path_len = strlen(path);
 
-<<<<<<< HEAD
-	if ((path[0] == '/') && path[1] && (path[2] == ':')) {
-		strncpy(resolved, path + 1, strlen(path)); /* skip the first '/' */
-	} else
-		strncpy(resolved, path, strlen(path) + 1);
-=======
 	if (path_len > PATH_MAX - 1) {
 		errno = EINVAL;
 		return NULL;
@@ -753,7 +747,6 @@
 		memcpy(resolved, path + 1, path_len); /* skip the first '/' */
 	else
 		memcpy(resolved, path, path_len + 1);
->>>>>>> 19c1b632
 
 	if ((resolved[0]) && (resolved[1] == ':') && (resolved[2] == '\0')) { /* make "x:" as "x:\\" */
 		resolved[2] = '\\';
