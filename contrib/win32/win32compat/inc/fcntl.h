--- conflicted
+++ resolved
@@ -17,10 +17,7 @@
 #define O_WTEXT       0x10000 /* file mode is UTF16 (translated) */
 #define O_U16TEXT     0x20000 /* file mode is UTF16 no BOM (translated) */
 #define O_U8TEXT      0x40000 /* file mode is UTF8  no BOM (translated) */
-<<<<<<< HEAD
 
 #define O_NOCTTY      0x80000 /* TODO - implement this if it makes sense on Windows*/
 
-=======
->>>>>>> b4c44b80
 #define F_OK 0