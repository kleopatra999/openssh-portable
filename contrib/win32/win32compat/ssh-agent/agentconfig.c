--- conflicted
+++ resolved
@@ -56,11 +56,7 @@
 static char *config_file_name = _PATH_SERVER_CONFIG_FILE;
 int auth_sock = -1;
 
-<<<<<<< HEAD
-int	 
-=======
-int	
->>>>>>> 6b807ae2
+int
 auth2_methods_valid(const char * c, int i) {
 	return 1;
 }
@@ -103,7 +99,6 @@
 load_config() {
 	wchar_t basePath[PATH_MAX] = { 0 };
 	wchar_t path[PATH_MAX] = { 0 };
-<<<<<<< HEAD
 	wchar_t* config_file = L"/sshd_config";
 
 	if (GetCurrentModulePath(basePath, PATH_MAX) == -1)
@@ -114,14 +109,6 @@
 	
 	wcsncpy_s(path, PATH_MAX, basePath, PATH_MAX);
 	wcsncat_s(path, PATH_MAX, L"/sshd_config", PATH_MAX - wcslen(basePath));
-=======
-        
-	if (GetCurrentModulePath(basePath, PATH_MAX) == -1)
-		return -1;
-
-	wcsncpy(path, basePath, PATH_MAX);
-	wcsncat(path, L"/sshd_config", PATH_MAX);
->>>>>>> 6b807ae2
 	
 	if ((config_file_name = utf16_to_utf8(path)) == NULL)
 		return -1;
@@ -140,20 +127,6 @@
 	return options.log_level;
 }
 
-<<<<<<< HEAD
-int 
-pubkey_allowed(struct sshkey* pubkey, HANDLE user_token) {
-	struct passwd *pw;
-	char *user = NULL, *user_home = NULL;
-	
-	if ((pw = w32_getpwtoken(user_token)) == NULL)
-		return 0;
-
-	return user_key_allowed(pw, pubkey, 1);        
-}
-
-#pragma warning(pop)
-=======
 int
 pubkey_allowed(struct sshkey* pubkey, HANDLE user_token) {
 	struct passwd *pw;
@@ -163,4 +136,5 @@
 
 	return user_key_allowed(pw, pubkey, 1);
 }
->>>>>>> 6b807ae2
+
+#pragma warning(pop)