--- conflicted
+++ resolved
@@ -87,12 +87,7 @@
 	options->host_key_agent = NULL;
 	options->pid_file = NULL;
 	options->login_grace_time = -1;
-<<<<<<< HEAD
 	options->permit_root_login = PERMIT_NOT_SET;
-=======
-	options->key_regeneration_time = -1;
-	options->permit_root_login = PERMIT_NOT_SET;	
->>>>>>> 4e969387
 	options->ignore_rhosts = -1;
 	options->ignore_user_known_hosts = -1;
 	options->print_motd = -1;
