/* $OpenBSD: sshpty.c,v 1.31 2016/11/29 03:54:50 dtucker Exp $ */
/*
 * Author: Tatu Ylonen <ylo@cs.hut.fi>
 * Copyright (c) 1995 Tatu Ylonen <ylo@cs.hut.fi>, Espoo, Finland
 *                    All rights reserved
 * Allocating a pseudo-terminal, and making it the controlling tty.
 *
 * As far as I am concerned, the code I have written for this software
 * can be used freely for any purpose.  Any derived versions of this
 * software must be clearly marked as such, and if the derived work is
 * incompatible with the protocol description in the RFC file, it must be
 * called by a name other than "ssh" or "Secure Shell".
 */

#include "includes.h"

#include <sys/types.h>
#include <sys/ioctl.h>
#include <sys/stat.h>
#include <signal.h>

#include <errno.h>
#include <fcntl.h>
#include <grp.h>
#ifdef HAVE_PATHS_H
# include <paths.h>
#endif
#include <pwd.h>
#include <stdarg.h>
#include <string.h>
#include <termios.h>
#ifdef HAVE_UTIL_H
# include <util.h>
#endif
#include <unistd.h>

#include "sshpty.h"
#include "log.h"
#include "misc.h"

#ifdef HAVE_PTY_H
# include <pty.h>
#endif

#ifndef O_NOCTTY
#define O_NOCTTY 0
#endif

#ifdef __APPLE__
# include <AvailabilityMacros.h>
# if (MAC_OS_X_VERSION_MAX_ALLOWED >= MAC_OS_X_VERSION_10_5)
#  define __APPLE_PRIVPTY__
# endif
#endif

#ifdef WINDOWS
/* 
 * Windows versions of pty_*. Some of them are NO-OPs and should go away when
 * pty logic is refactored and abstracted out 
 * 
 */
int
pty_allocate(int *ptyfd, int *ttyfd, char *namebuf, size_t namebuflen)
{
        /*
        * Simple console screen implementation in Win32 to give a Unix like pty for interactive sessions
        */
        *ttyfd = 0;
        *ptyfd = 0;
        strlcpy(namebuf, "console", namebuflen);
        return 1;
}

void
pty_release(const char *tty) {
        /* NO-OP */
}

void
pty_make_controlling_tty(int *ttyfd, const char *tty) {
        /* NO-OP */
}

void
pty_change_window_size(int ptyfd, u_int row, u_int col,
        u_int xpixel, u_int ypixel) {
        COORD coord;
        coord.X = col;
        coord.Y = 9999;
        SetConsoleScreenBufferSize(GetStdHandle(STD_OUTPUT_HANDLE), coord);
}


void
pty_setowner(struct passwd *pw, const char *tty) {
        /* NO-OP */
}

#else

/*
 * Allocates and opens a pty.  Returns 0 if no pty could be allocated, or
 * nonzero if a pty was successfully allocated.  On success, open file
 * descriptors for the pty and tty sides and the name of the tty side are
 * returned (the buffer must be able to hold at least 64 characters).
 */

int
pty_allocate(int *ptyfd, int *ttyfd, char *namebuf, size_t namebuflen)
{
	/* openpty(3) exists in OSF/1 and some other os'es */
	char *name;
	int i;

	i = openpty(ptyfd, ttyfd, NULL, NULL, NULL);
	if (i < 0) {
		error("openpty: %.100s", strerror(errno));
		return 0;
	}
	name = ttyname(*ttyfd);
	if (!name)
		fatal("openpty returns device for which ttyname fails.");

	strlcpy(namebuf, name, namebuflen);	/* possible truncation */
	return 1;
}

/* Releases the tty.  Its ownership is returned to root, and permissions to 0666. */

void
pty_release(const char *tty)
{
#if !defined(__APPLE_PRIVPTY__) && !defined(HAVE_OPENPTY)
	if (chown(tty, (uid_t) 0, (gid_t) 0) < 0)
		error("chown %.100s 0 0 failed: %.100s", tty, strerror(errno));
	if (chmod(tty, (mode_t) 0666) < 0)
		error("chmod %.100s 0666 failed: %.100s", tty, strerror(errno));
#endif /* !__APPLE_PRIVPTY__ && !HAVE_OPENPTY */
}

/* Makes the tty the process's controlling tty and sets it to sane modes. */

void
pty_make_controlling_tty(int *ttyfd, const char *tty)
{
	int fd;

#ifdef _UNICOS
	if (setsid() < 0)
		error("setsid: %.100s", strerror(errno));

	fd = open(tty, O_RDWR|O_NOCTTY);
	if (fd != -1) {
		signal(SIGHUP, SIG_IGN);
		ioctl(fd, TCVHUP, (char *)NULL);
		signal(SIGHUP, SIG_DFL);
		setpgid(0, 0);
		close(fd);
	} else {
		error("Failed to disconnect from controlling tty.");
	}

	debug("Setting controlling tty using TCSETCTTY.");
	ioctl(*ttyfd, TCSETCTTY, NULL);
	fd = open("/dev/tty", O_RDWR);
	if (fd < 0)
		error("%.100s: %.100s", tty, strerror(errno));
	close(*ttyfd);
	*ttyfd = fd;
#else /* _UNICOS */

	/* First disconnect from the old controlling tty. */
#ifdef TIOCNOTTY
	fd = open(_PATH_TTY, O_RDWR | O_NOCTTY);
	if (fd >= 0) {
		(void) ioctl(fd, TIOCNOTTY, NULL);
		close(fd);
	}
#endif /* TIOCNOTTY */
	if (setsid() < 0)
		error("setsid: %.100s", strerror(errno));

	/*
	 * Verify that we are successfully disconnected from the controlling
	 * tty.
	 */
	fd = open(_PATH_TTY, O_RDWR | O_NOCTTY);
	if (fd >= 0) {
		error("Failed to disconnect from controlling tty.");
		close(fd);
	}
	/* Make it our controlling tty. */
#ifdef TIOCSCTTY
	debug("Setting controlling tty using TIOCSCTTY.");
	if (ioctl(*ttyfd, TIOCSCTTY, NULL) < 0)
		error("ioctl(TIOCSCTTY): %.100s", strerror(errno));
#endif /* TIOCSCTTY */
#ifdef NEED_SETPGRP
	if (setpgrp(0,0) < 0)
		error("SETPGRP %s",strerror(errno));
#endif /* NEED_SETPGRP */
	fd = open(tty, O_RDWR);
	if (fd < 0)
		error("%.100s: %.100s", tty, strerror(errno));
	else
		close(fd);

	/* Verify that we now have a controlling tty. */
	fd = open(_PATH_TTY, O_WRONLY);
	if (fd < 0)
		error("open /dev/tty failed - could not set controlling tty: %.100s",
		    strerror(errno));
	else
		close(fd);
#endif /* _UNICOS */
}

/* Changes the window size associated with the pty. */

void
pty_change_window_size(int ptyfd, u_int row, u_int col,
	u_int xpixel, u_int ypixel)
{
	struct winsize w;

	/* may truncate u_int -> u_short */
	w.ws_row = row;
	w.ws_col = col;
	w.ws_xpixel = xpixel;
	w.ws_ypixel = ypixel;
	(void) ioctl(ptyfd, TIOCSWINSZ, &w);
}

void
pty_setowner(struct passwd *pw, const char *tty)
{
	struct group *grp;
	gid_t gid;
	mode_t mode;
	struct stat st;

	/* Determine the group to make the owner of the tty. */
	grp = getgrnam("tty");
	gid = (grp != NULL) ? grp->gr_gid : pw->pw_gid;
	mode = (grp != NULL) ? 0620 : 0600;

	/*
	 * Change owner and mode of the tty as required.
	 * Warn but continue if filesystem is read-only and the uids match/
	 * tty is owned by root.
	 */
	if (stat(tty, &st))
		fatal("stat(%.100s) failed: %.100s", tty,
		    strerror(errno));

#ifdef WITH_SELINUX
	ssh_selinux_setup_pty(pw->pw_name, tty);
#endif

	if (st.st_uid != pw->pw_uid || st.st_gid != gid) {
		if (chown(tty, pw->pw_uid, gid) < 0) {
			if (errno == EROFS &&
			    (st.st_uid == pw->pw_uid || st.st_uid == 0))
				debug("chown(%.100s, %u, %u) failed: %.100s",
				    tty, (u_int)pw->pw_uid, (u_int)gid,
				    strerror(errno));
			else
				fatal("chown(%.100s, %u, %u) failed: %.100s",
				    tty, (u_int)pw->pw_uid, (u_int)gid,
				    strerror(errno));
		}
	}

	if ((st.st_mode & (S_IRWXU|S_IRWXG|S_IRWXO)) != mode) {
		if (chmod(tty, mode) < 0) {
			if (errno == EROFS &&
			    (st.st_mode & (S_IRGRP | S_IROTH)) == 0)
				debug("chmod(%.100s, 0%o) failed: %.100s",
				    tty, (u_int)mode, strerror(errno));
			else
				fatal("chmod(%.100s, 0%o) failed: %.100s",
				    tty, (u_int)mode, strerror(errno));
		}
	}
}

<<<<<<< HEAD
/* Disconnect from the controlling tty. */
void
disconnect_controlling_tty(void)
{
#ifdef TIOCNOTTY
	int fd;

	if ((fd = open(_PATH_TTY, O_RDWR | O_NOCTTY)) >= 0) {
		(void) ioctl(fd, TIOCNOTTY, NULL);
		close(fd);
	}
#endif /* TIOCNOTTY */
}
=======
#endif
>>>>>>> 4e969387
<|MERGE_RESOLUTION|>--- conflicted
+++ resolved
@@ -94,6 +94,11 @@
 void
 pty_setowner(struct passwd *pw, const char *tty) {
         /* NO-OP */
+}
+
+void
+disconnect_controlling_tty(void) {
+	/* NO-OP */
 }
 
 #else
@@ -284,7 +289,6 @@
 	}
 }
 
-<<<<<<< HEAD
 /* Disconnect from the controlling tty. */
 void
 disconnect_controlling_tty(void)
@@ -298,6 +302,4 @@
 	}
 #endif /* TIOCNOTTY */
 }
-=======
-#endif
->>>>>>> 4e969387
+#endif