--- conflicted
+++ resolved
@@ -453,8 +453,8 @@
 		tmp_handler(level, fmtbuf, log_handler_ctx);
 		log_handler = tmp_handler;
 	} else if (log_on_stderr) {
-<<<<<<< HEAD
-		snprintf(msgbuf, sizeof msgbuf, "%s\r\n", fmtbuf);
+		snprintf(msgbuf, sizeof msgbuf, "%.*s\r\n",
+		    (int)sizeof msgbuf - 3, fmtbuf);
 #ifdef WINDOWS
 		/* 
 		 * In Windows, write is implemented  as part of POSIX compat layer
@@ -462,10 +462,6 @@
 		 */
 		_write(STDERR_FILENO, msgbuf, strlen(msgbuf));
 #else /* !WINDOWS */
-=======
-		snprintf(msgbuf, sizeof msgbuf, "%.*s\r\n",
-		    (int)sizeof msgbuf - 3, fmtbuf);
->>>>>>> 894221a6
 		(void)write(log_stderr_fd, msgbuf, strlen(msgbuf));
 #endif /* !WINDOWS */
 	} else {
